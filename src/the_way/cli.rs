//! `StructOpt` data
use std::path::PathBuf;

use clap::AppSettings;
use clap::Parser;
use clap_complete::Shell;

use crate::configuration::ConfigCommand;
use crate::the_way::filter::Filters;

#[derive(Debug, Parser)]
#[clap(name = "the-way")]
/// Record, retrieve, search, and categorize code snippets
pub struct TheWayCLI {
    /// Force colorization even when not in TTY mode
<<<<<<< HEAD
    #[clap(short, long, global = true)]
    pub colorize: bool,
    #[clap(subcommand)]
=======
    #[structopt(short, long)]
    pub colorize: bool,
    /// Turn off colorization
    #[structopt(short, long, conflicts_with = "colorize")]
    pub plain: bool,
    #[structopt(subcommand)]
>>>>>>> 060e8bb7
    pub cmd: TheWaySubcommand,
}

#[derive(Debug, Parser)]
#[clap(
rename_all = "kebab-case",
setting = AppSettings::DeriveDisplayOrder
)]
/// Record, retrieve, search, and categorize code snippets
pub enum TheWaySubcommand {
    /// Add a new code snippet
    New,
    /// Add a new shell snippet
    Cmd {
        /// shell snippet code
        code: Option<String>,
    },
    /// Fuzzy search to find a snippet and copy, edit or delete it
    Search {
        #[clap(flatten)]
        filters: Filters,
        /// Print to stdout instead of copying (with Enter)
        #[clap(long, short)]
        stdout: bool,
        /// Use exact search instead of fuzzy
        #[clap(long, short)]
        exact: bool,
    },
    /// Sync snippets to a Gist
    ///
    /// Controlled by $THE_WAY_GITHUB_TOKEN env variable.
    /// Set this to an access token with the "gist" scope obtained from https://github.com/settings/tokens/new
    Sync {
        #[clap(subcommand)]
        cmd: SyncCommand,
        /// Don't ask for confirmation before deleting local snippets
        #[clap(long, short)]
        force: bool,
    },
    /// Lists (optionally filtered) snippets
    List {
        #[clap(flatten)]
        filters: Filters,
    },
    /// Imports code snippets from JSON.
    ///
    /// Looks for description, language, and code fields.
    Import {
        /// filename, reads from stdin if not given
        #[clap(parse(from_os_str))]
        file: Option<PathBuf>,

        /// URL to a Gist, if provided will import snippets from given Gist
        ///
        /// Multiple files will be converted to separate snippets.
        /// Snippet description is created based on Gist description and file name with the format
        /// "<gist_description> - <gist_id> - <file_name>".
        /// Each snippet will be tagged with "gist" and its Gist ID.
        /// Works for both secret and public gists.
        #[clap(long, short)]
        gist_url: Option<String>,

        /// URL to a gist file produced by `the-way sync`. If provided will import snippets with
        /// descriptions and tags taken from the `index.md` index file in the gist.
<<<<<<< HEAD
        #[clap(long, short = 'w', conflicts_with = "gist-url")]
=======
        #[structopt(long, short = "w", conflicts_with = "gist-url")]
>>>>>>> 060e8bb7
        the_way_url: Option<String>,
    },
    /// Saves (optionally filtered) snippets to JSON.
    Export {
        /// filename, writes to stdout if not given
        #[clap(parse(from_os_str))]
        file: Option<PathBuf>,
        #[clap(flatten)]
        filters: Filters,
    },
    /// Clears all data
    Clear {
        /// Don't ask for confirmation
        #[clap(long, short)]
        force: bool,
    },
    /// Generate shell completions
    Complete {
        /// Shell to generate completions for
        #[clap(arg_enum)]
        shell: Shell,
    },
    /// Manage syntax highlighting themes
    Themes {
        #[clap(subcommand)]
        cmd: ThemeCommand,
    },
    /// Manage the-way data locations.
    ///
    /// Controlled by $THE_WAY_CONFIG env variable,
    /// use this to have independent snippet sources for different projects.
    #[clap(alias = "configure")]
    Config {
        #[clap(subcommand)]
        cmd: ConfigCommand,
    },
    /// Change snippet
    Edit {
        /// Index of snippet to change
        index: usize,
    },
    /// Delete snippet
    #[clap(alias = "delete")]
    Del {
        /// Index of snippet to delete
        index: usize,
        /// Don't ask for confirmation
        #[clap(long, short)]
        force: bool,
    },
    /// Copy snippet to clipboard
    #[clap(alias = "copy")]
    Cp {
        /// Index of snippet to copy
        index: usize,
        /// Print to stdout instead of copying
        #[clap(long, short)]
        stdout: bool,
    },
    /// View snippet
    View {
        /// Index of snippet to show
        index: usize,
    },
}

#[derive(Parser, Debug)]
pub enum ThemeCommand {
    /// Set your preferred syntax highlighting theme
    Set { theme: Option<String> },
    /// Add a theme from a Sublime Text ".tmTheme" file.
    Add {
        /// .tmTheme file path
        #[clap(parse(from_os_str))]
        file: PathBuf,
    },
    /// Add highlight support for a language using a ".sublime-syntax" file.
    Language {
        /// .sublime-syntax file path
        #[clap(parse(from_os_str))]
        file: PathBuf,
    },
    /// Prints the current theme name
    Get,
}

#[derive(Parser, Debug, Eq, PartialEq)]
pub enum SyncCommand {
    /// Sync by comparing each snippet's updated date to Gist updated date
    Date,
    /// Use local snippets as source of truth, choose this after upgrading to a new release or if Gist is messed up
    Local,
    /// Use Gist snippets as source of truth, choose this to sync snippets across computers
    Gist,
}<|MERGE_RESOLUTION|>--- conflicted
+++ resolved
@@ -1,38 +1,32 @@
 //! `StructOpt` data
 use std::path::PathBuf;
 
-use clap::AppSettings;
-use clap::Parser;
-use clap_complete::Shell;
+use structopt::clap::AppSettings;
+use structopt::clap::Shell;
+use structopt::StructOpt;
 
 use crate::configuration::ConfigCommand;
 use crate::the_way::filter::Filters;
 
-#[derive(Debug, Parser)]
-#[clap(name = "the-way")]
+#[derive(Debug, StructOpt)]
+#[structopt(
+name = "the-way",
+rename_all = "kebab-case",
+global_settings = & [AppSettings::DeriveDisplayOrder]
+)]
 /// Record, retrieve, search, and categorize code snippets
 pub struct TheWayCLI {
     /// Force colorization even when not in TTY mode
-<<<<<<< HEAD
-    #[clap(short, long, global = true)]
-    pub colorize: bool,
-    #[clap(subcommand)]
-=======
-    #[structopt(short, long)]
+    #[clap(short, long)]
     pub colorize: bool,
     /// Turn off colorization
-    #[structopt(short, long, conflicts_with = "colorize")]
+    #[clap(short, long, conflicts_with = "colorize")]
     pub plain: bool,
-    #[structopt(subcommand)]
->>>>>>> 060e8bb7
+    #[clap(subcommand)]
     pub cmd: TheWaySubcommand,
 }
 
-#[derive(Debug, Parser)]
-#[clap(
-rename_all = "kebab-case",
-setting = AppSettings::DeriveDisplayOrder
-)]
+#[derive(Debug, StructOpt)]
 /// Record, retrieve, search, and categorize code snippets
 pub enum TheWaySubcommand {
     /// Add a new code snippet
@@ -44,13 +38,13 @@
     },
     /// Fuzzy search to find a snippet and copy, edit or delete it
     Search {
-        #[clap(flatten)]
+        #[structopt(flatten)]
         filters: Filters,
         /// Print to stdout instead of copying (with Enter)
-        #[clap(long, short)]
+        #[structopt(long, short)]
         stdout: bool,
         /// Use exact search instead of fuzzy
-        #[clap(long, short)]
+        #[structopt(long, short)]
         exact: bool,
     },
     /// Sync snippets to a Gist
@@ -58,15 +52,15 @@
     /// Controlled by $THE_WAY_GITHUB_TOKEN env variable.
     /// Set this to an access token with the "gist" scope obtained from https://github.com/settings/tokens/new
     Sync {
-        #[clap(subcommand)]
+        #[structopt(subcommand)]
         cmd: SyncCommand,
         /// Don't ask for confirmation before deleting local snippets
-        #[clap(long, short)]
+        #[structopt(long, short)]
         force: bool,
     },
     /// Lists (optionally filtered) snippets
     List {
-        #[clap(flatten)]
+        #[structopt(flatten)]
         filters: Filters,
     },
     /// Imports code snippets from JSON.
@@ -74,7 +68,7 @@
     /// Looks for description, language, and code fields.
     Import {
         /// filename, reads from stdin if not given
-        #[clap(parse(from_os_str))]
+        #[structopt(parse(from_os_str))]
         file: Option<PathBuf>,
 
         /// URL to a Gist, if provided will import snippets from given Gist
@@ -84,50 +78,46 @@
         /// "<gist_description> - <gist_id> - <file_name>".
         /// Each snippet will be tagged with "gist" and its Gist ID.
         /// Works for both secret and public gists.
-        #[clap(long, short)]
+        #[structopt(long, short)]
         gist_url: Option<String>,
 
         /// URL to a gist file produced by `the-way sync`. If provided will import snippets with
         /// descriptions and tags taken from the `index.md` index file in the gist.
-<<<<<<< HEAD
-        #[clap(long, short = 'w', conflicts_with = "gist-url")]
-=======
-        #[structopt(long, short = "w", conflicts_with = "gist-url")]
->>>>>>> 060e8bb7
+        #[structopt(long, short = "w", conflicts_with = "gist_url")]
         the_way_url: Option<String>,
     },
     /// Saves (optionally filtered) snippets to JSON.
     Export {
         /// filename, writes to stdout if not given
-        #[clap(parse(from_os_str))]
+        #[structopt(parse(from_os_str))]
         file: Option<PathBuf>,
-        #[clap(flatten)]
+        #[structopt(flatten)]
         filters: Filters,
     },
     /// Clears all data
     Clear {
         /// Don't ask for confirmation
-        #[clap(long, short)]
+        #[structopt(long, short)]
         force: bool,
     },
     /// Generate shell completions
     Complete {
         /// Shell to generate completions for
-        #[clap(arg_enum)]
+        #[structopt(possible_values = & Shell::variants())]
         shell: Shell,
     },
     /// Manage syntax highlighting themes
     Themes {
-        #[clap(subcommand)]
+        #[structopt(subcommand)]
         cmd: ThemeCommand,
     },
     /// Manage the-way data locations.
     ///
     /// Controlled by $THE_WAY_CONFIG env variable,
     /// use this to have independent snippet sources for different projects.
-    #[clap(alias = "configure")]
+    #[structopt(alias = "configure")]
     Config {
-        #[clap(subcommand)]
+        #[structopt(subcommand)]
         cmd: ConfigCommand,
     },
     /// Change snippet
@@ -136,21 +126,21 @@
         index: usize,
     },
     /// Delete snippet
-    #[clap(alias = "delete")]
+    #[structopt(alias = "delete")]
     Del {
         /// Index of snippet to delete
         index: usize,
         /// Don't ask for confirmation
-        #[clap(long, short)]
+        #[structopt(long, short)]
         force: bool,
     },
     /// Copy snippet to clipboard
-    #[clap(alias = "copy")]
+    #[structopt(alias = "copy")]
     Cp {
         /// Index of snippet to copy
         index: usize,
         /// Print to stdout instead of copying
-        #[clap(long, short)]
+        #[structopt(long, short)]
         stdout: bool,
     },
     /// View snippet
@@ -160,27 +150,27 @@
     },
 }
 
-#[derive(Parser, Debug)]
+#[derive(StructOpt, Debug)]
 pub enum ThemeCommand {
     /// Set your preferred syntax highlighting theme
     Set { theme: Option<String> },
     /// Add a theme from a Sublime Text ".tmTheme" file.
     Add {
         /// .tmTheme file path
-        #[clap(parse(from_os_str))]
+        #[structopt(parse(from_os_str))]
         file: PathBuf,
     },
     /// Add highlight support for a language using a ".sublime-syntax" file.
     Language {
         /// .sublime-syntax file path
-        #[clap(parse(from_os_str))]
+        #[structopt(parse(from_os_str))]
         file: PathBuf,
     },
     /// Prints the current theme name
     Get,
 }
 
-#[derive(Parser, Debug, Eq, PartialEq)]
+#[derive(StructOpt, Debug, Eq, PartialEq)]
 pub enum SyncCommand {
     /// Sync by comparing each snippet's updated date to Gist updated date
     Date,
