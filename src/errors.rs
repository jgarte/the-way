use thiserror::Error;

/// Errors which can be caused by normal the-way operation.
/// Those caused by external libraries throw their own errors when possible
#[derive(Debug, Error)]
pub enum LostTheWay {
    /// Thrown when trying to access an unrecorded language
    #[error("I don't know what {language:?} is.")]
    LanguageNotFound { language: String },
    /// Thrown when trying to access a nonexistent snippet index
    #[error("You haven't written that snippet: {index:?}.")]
    SnippetNotFound { index: usize },
    /// Thrown when trying to access an unrecorded tag
    #[error("You haven't tagged anything as {tag:?} yet.")]
    TagNotFound { tag: String },
    /// Thrown when no text is returned from an external editor
    #[error("EditorError")]
    EditorError,
    /// Thrown when explicit Y not received from user for destructive things
    #[error("I'm a coward. Doing nothing.")]
    DoingNothing,
    /// Thrown when $HOME is not set
    #[error("Homeless: $HOME not set")]
    Homeless,
    /// Thrown when trying to load a theme which hasn't been added / doesn't exist
    #[error("ThemeError: {theme:?}")]
    ThemeError { theme: String },
    /// Thrown when trying to load a syntax which hasn't been added / doesn't exist
    #[error("SyntaxError: {syntax:?}")]
    SyntaxError { syntax: String },
    /// Thrown when there's an error while trying to access system clipboard
    #[error("ClipboardError: Couldn't copy to clipboard - {message}")]
    ClipboardError { message: String },
<<<<<<< HEAD
    /// Thrown when `skim` search fails
=======
    #[error(
        "NoDefaultCopyCommand: No default command found for detected OS. \
        Please add a supported command to your configuration file (as copy_cmd)"
    )]
    NoDefaultCopyCommand,
>>>>>>> c882c128
    #[error("SearchError: Search failed")]
    SearchError,
    /// Errors related to changing the configuration file
    #[error("ConfigError: {message:?}")]
    ConfigError { message: String },
    /// Sync Error
    #[error("SyncError: {message:?}")]
    SyncError { message: String },
    /// Error due to invalid Gist URL
    #[error("GistUrlError: {message:?}")]
    GistUrlError { message: String },
    /// Error due to invalid the-way gist
    #[error("GistFormattingError: {message:?}")]
    GistFormattingError { message: String },
    /// Catch-all for stuff that should never happen
    #[error("OutOfCheeseError: {message:?}\nRedo from start.")]
    OutOfCheeseError { message: String },
}<|MERGE_RESOLUTION|>--- conflicted
+++ resolved
@@ -31,15 +31,12 @@
     /// Thrown when there's an error while trying to access system clipboard
     #[error("ClipboardError: Couldn't copy to clipboard - {message}")]
     ClipboardError { message: String },
-<<<<<<< HEAD
-    /// Thrown when `skim` search fails
-=======
     #[error(
         "NoDefaultCopyCommand: No default command found for detected OS. \
         Please add a supported command to your configuration file (as copy_cmd)"
     )]
     NoDefaultCopyCommand,
->>>>>>> c882c128
+    /// Thrown when `skim` search fails
     #[error("SearchError: Search failed")]
     SearchError,
     /// Errors related to changing the configuration file
