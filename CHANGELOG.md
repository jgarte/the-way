# Changelog

All notable changes to this project will be documented in this file.

The format is based on [Keep a Changelog](https://keepachangelog.com/en/1.0.0/), and this project adheres
to [Semantic Versioning](https://semver.org/spec/v2.0.0.html).

<<<<<<< HEAD
## Unreleased
* Add option to import a `the-way`-style gist with `the-way import -w <gist-url>` (Issue [98](https://github.com/out-of-cheese-error/the-way/issues/98))
=======
## [0.16.0] - ???
### Added
* Field `copy_cmd` in configuration file which allows user to change the default copy command.
  In case of empty field value (empty string) the default command is used.
  ([PR 118](https://github.com/out-of-cheese-error/the-way/pull/118))
* Enum error `NoDefaultCopyCommand` to represent the case where the OS copy
  command is not supported by default.

### Changed
* Apply the Clippy's recommendations for the snippet.rs file.
>>>>>>> c882c128

## [0.15.0] - 2022-01-07
### Added
* Search in code as well as description/tags (Issue [115](https://github.com/out-of-cheese-error/the-way/issues/115))
* `-e/--exact` option for search that toggles exact search

### Changed

* Prompt user to open snippet in editor when editing existing snippet. (Issue [#104](https://github.com/out-of-cheese-error/the-way/issues/104))
* Updated dependencies

## [0.14.4] - 2021-09-05
### Fixed
* .deb package extended description

## [0.14.3] - 2021-09-05

* Highlight parameters in shell snippets (Issue [#75](https://github.com/out-of-cheese-error/the-way/issues/75))
* Make .deb with CD
* Updated dependencies

## [0.14.2] - 2021-08-11

* Updated dependencies

## [0.14.1] - 2021-06-22

* Updated indicatif dependency
* Switched from Travis CI to Github Actions

## [0.14.0] - 2021-06-22

* Newline-delimited JSON as export format
* Updated dependencies
* Added `termux-clipboard-set` as copy command for Android (
  Issue [#93](https://github.com/out-of-cheese-error/the-way/issues/93))
* `--stdout` prints to stdout *without* copying

## [0.13.0] - 2021-01-10

### Added

`--stdout` flag to copy and search (Issue [#93](https://github.com/out-of-cheese-error/the-way/issues/93))

### Changed

* Updated dependencies (except directories-next)
* Updated ureq code to v2

## [0.12.1] - 2020-11-22

### Fixed

Regex for matching `<param>` and `<param=value>` failed when multiple `>` were present (
Issue [#91](https://github.com/out-of-cheese-error/the-way/issues/91))

## [0.12.0] - 2020-11-21

### Changed

* `the-way themes set` gives a list of available themes to select from if no theme is given as
  input ([PR 88](https://github.com/out-of-cheese-error/the-way/pull/88))
* Better clipboard errors ([PR 90](https://github.com/out-of-cheese-error/the-way/pull/90))
* Added `xclip`/`pbcopy` to requirements in README
* Updated dependencies

### Removed
`the-way themes list`

## [0.11.1] - 2020-10-24
### Changed
* Fixed keyboard shortcuts in search help and README
* Updated dependencies

## [0.11.0] - 2020-10-22
**Needs an export-import to fix shell snippet extensions!**

```bash
the-way export snippets.json
the-way clear
the-way import snippets.json
```

### Added
* Keyboard shortcuts in `search` mode for deleting and editing snippets interactively. ([PR 85](https://github.com/out-of-cheese-error/the-way/pull/85))
* Demo for `the-way cmd`

### Changed
* Single line code can be edited without external editor. ([PR 83](https://github.com/out-of-cheese-error/the-way/pull/83))
* Nicer errors: Backtrace information / warning no longer displayed. ([f1fbb68](https://github.com/out-of-cheese-error/the-way/commit/f1fbb68a0241840d8f952057e5aaaf7114b52e73))
* Print statements use chosen theme color ([da2cf91](https://github.com/out-of-cheese-error/the-way/commit/da2cf91abcbe30375d88c3e003e0b2a0b7634b93))

### Fixed
* Shell snippets saved with .sh extension instead of sh ([3d8d0c3](https://github.com/out-of-cheese-error/the-way/commit/3d8d0c39b0c998c5cd042c4820404dd1fccee6ca)). This needs an export + import.
* Better output when `the-way sync` is called with no snippets stored ([7e0991d](https://github.com/out-of-cheese-error/the-way/commit/7e0991d7ff1eec62434746cd772479b09e44cd41))

## [0.10.1] - 2020-10-18
### Added
Installation via `yay` ([PR 81](https://github.com/out-of-cheese-error/the-way/pull/81) and [82](https://github.com/out-of-cheese-error/the-way/pull/82) by [spikecodes](https://github.com/spikecodes))

### Changed
* Allow arrow key navigation while editing text in CLI ([Issue #73](https://github.com/out-of-cheese-error/the-way/issues/73))
* Spaces in `$EDITOR` work now ([Issue #80](https://github.com/out-of-cheese-error/the-way/issues/80))
* Updated dependencies

## [0.10.0] - 2020-10-14
### Added
* Added import from gist functionality ([PR 79](https://github.com/out-of-cheese-error/the-way/pull/79) by [@xiaochuanyu](https://github.com/xiaochuanyu)).
Run `the-way import -g <gist_url>`

### Changed
* Updated `languages.yml` for more GitHub language colors.

## [0.9.0] - 2020-10-08
### Added
* `the-way cmd` allows adding shell snippets without asking for the language. 
Also, it takes the code as an argument so can be used in a shell function to automatically add the last used command for instance.
* shell snippets can have user-controlled variables inside using `<param>` and `<param=value>`. 
These are queried interactively from the user whenever the snippet is selected (with `search` or `cp`)
* old snippet information is now editable in `the-way edit` (arrow key navigation still doesn't work, waiting on the next dialoguer release)

## [0.8.0] - 2020-10-06
### Added
* Filter using a regex pattern with `-p` or `--pattern` ([PR #68](https://github.com/out-of-cheese-error/the-way/pull/68) by [@meluskyc](https://github.com/meluskyc))
* Can install `the-way` with brew.

### Changed
* Updated dependencies

## [0.7.0] - 2020-09-03
**BREAKING RELEASE - needs a database migration**
* Before upgrade 
```bash
the-way export > snippets.json
the-way clear
```
* After upgrade
```bash
the-way import snippets.json
```
### Changed
* Switched from `reqwest` to `ureq`
* Updated dependencies


## [0.6.1] - 2020-07-23
Sort snippets numerically in `list` and `search`
Fixes [Issue #65](https://github.com/out-of-cheese-error/the-way/issues/65)

## [0.6.0] - 2020-07-15
**BREAKING RELEASE - needs a database migration**
* Before upgrade 
```bash
the-way export > snippets.json
the-way clear
```
* After upgrade
```bash
the-way import snippets.json
```
### Added
`the-way themes language <language.sublime-syntax>` - Add support for syntax highlighting non-default languages ([Issue #63](https://github.com/out-of-cheese-error/the-way/issues/63))
### Changed
* Removed `color_spantrace` dependency
* Bumped `sled` to v0.33.0

## [0.5.0] - 2020-07-14
**BREAKING RELEASE - needs a database migration:**
* Before upgrade 
```bash
the-way export > snippets.json
the-way clear
```
* After upgrade
```bash
the-way import snippets.json
```
### Added
**Sync to Gist functionality!** [Issue #60](https://github.com/out-of-cheese-error/the-way/issues/60)
### Fixed
* `export filename` and `config default filename` work without needing a `>` or an existing file
### Changed
* bumped all dependency versions to latest
* aliased `cp` to `copy`, `del` to `delete` and `config` to `configure`

## [0.4.0] - 2020-07-04
### Fixed
[Issue #58](https://github.com/out-of-cheese-error/the-way/issues/58) - changed search highlight and tag colors
### Changed
Bumped `eyre` and `color_eyre` versions. Holding off on bumping `sled` since it would need a database migration.

## [0.3.2] - 2020-06-03
### Fixed
[Issue #56](https://github.com/out-of-cheese-error/the-way/issues/56)

## [0.3.1] - 2020-05-26
### Changed
* Code highlighter defaults to .txt if syntax not found. This is a workaround b/c `syntect` uses some kind of default syntax set which is a subset of 
the GitHub syntax set. Need to figure this out though, Kotlin isn't highlighted!
* Switched to [`directories-next`](https://github.com/xdg-rs/dirs).

## [0.3.0] - 2020-05-14
I hope I'm following semver correctly, this is a minor version update and not a patch update because the CLI input prompt style changed
Also, no one should be using 0.2.4 b/c of the database bug.

### Added
Documentation for adding syntax highlighting themes to the README (Issue [#47](https://github.com/out-of-cheese-error/the-way/issues/47))

### Changed
Updated [dialoguer](https://github.com/mitsuhiko/dialoguer) to 0.6.2.
This makes `new` and `edit` look much nicer. Destructive commands (`clear` and `del`) now use dialoguer's Confirm prompt.

### Fixed
The code preview for `search` shows the correct number of lines now in the top right corner, previously it showed 3 extra because of newlines.
This fixes Issue [#46](https://github.com/out-of-cheese-error/the-way/issues/46)

## [0.2.5] - 2020-05-13
### Fixed
Fixed a pretty terrible bug - this is why tests matter. Snippet index is incremented after adding a snippet, also this is tested now 
(like it already should've been). Fixes Issue [#43](https://github.com/out-of-cheese-error/the-way/issues/43)

## [0.2.4] - 2020-05-13
### Fixed
"Failed to open configuration file" error when running `the-way config default` - the config command now runs without having a valid 
config file location (i.e. one that has read and write permissions) since you can use the command to make a valid file. 
Any other command that needs a valid config file and can't load it now throws a more helpful error telling you how to fix it.
Fixes Issue [#41](https://github.com/out-of-cheese-error/the-way/issues/41)

## [0.2.3] - 2020-05-08
### Added
Colorful errors with suggestions, courtesy of [color_eyre](https://github.com/yaahc/color-eyre)

### Fixed 
A bug in the change_snippet test that made its own release directory causing clashes between targets in Travis.
This uses the correct release directory now based on the TARGET environment variable.


## [0.2.2] - 2020-05-06
### Removed
- clipboard dependency:
Instead, I'm using xclip and pbcopy respectively on Linux and OSX. This fixes Travis 
compilation issues on Linux and the weird issue that clipboard is cleared 
when the-way exits in Linux, which would've been pretty sad.
clipboard is still a dev-dependency for MacOS, to test that copying works.
The copy test is not run for Linux.
- onig_sys dependency:
This was also causing issues on Linux, so now I'm using the 
[fancy_regex feature flag for syntect](https://github.com/trishume/syntect#pure-rust-fancy-regex-mode-without-onig) instead.

### Added
- Linux binaries
- Tests to Linux compilation with Travis
- A changelog:
I'll make sure to add changes to it from now, the previous two releases weren't perfectly documented.

### Changed
- The CLI:
    - copy -> cp
    - delete -> del
    - show -> view
    - change -> edit
    - themes current -> themes get
    - themes -> themes list

## [0.2.1] - 2020-05-02
### Added
- OSX binary
- Better demo
- Added Travis CI (only for OSX)


## 0.2.0 - 2020-05-02
### Added
- A first working version of the-way
- cargo install option

[0.16.0]: https://github.com/out-of-cheese-error/the-way/compare/v0.15.0...v0.16.0
[0.15.0]: https://github.com/out-of-cheese-error/the-way/compare/v0.14.4...v0.15.0
[0.14.4]: https://github.com/out-of-cheese-error/the-way/compare/v0.14.3...v0.14.4
[0.14.3]: https://github.com/out-of-cheese-error/the-way/compare/v0.14.2...v0.14.3
[0.14.2]: https://github.com/out-of-cheese-error/the-way/compare/v0.14.1...v0.14.2
[0.14.1]: https://github.com/out-of-cheese-error/the-way/compare/v0.14.0...v0.14.1
[0.14.0]: https://github.com/out-of-cheese-error/the-way/compare/v0.13.0...v0.14.0
[0.13.0]: https://github.com/out-of-cheese-error/the-way/compare/v0.12.1...v0.13.0
[0.12.1]: https://github.com/out-of-cheese-error/the-way/compare/v0.12.0...v0.12.1
[0.12.0]: https://github.com/out-of-cheese-error/the-way/compare/v0.11.1...v0.12.0    
[0.11.1]: https://github.com/out-of-cheese-error/the-way/compare/v0.11.0...v0.11.1
[0.11.0]: https://github.com/out-of-cheese-error/the-way/compare/v0.10.1...v0.11.0
[0.10.1]: https://github.com/out-of-cheese-error/the-way/compare/v0.10.0...v0.10.1
[0.10.0]: https://github.com/out-of-cheese-error/the-way/compare/v0.9.0...v0.10.0
[0.9.0]: https://github.com/out-of-cheese-error/the-way/compare/v0.8.0...v0.9.0
[0.8.0]: https://github.com/out-of-cheese-error/the-way/compare/v0.7.0...v0.8.0
[0.7.0]: https://github.com/out-of-cheese-error/the-way/compare/v0.6.1...v0.7.0
[0.6.1]: https://github.com/out-of-cheese-error/the-way/compare/v0.6.0...v0.6.1
[0.6.0]: https://github.com/out-of-cheese-error/the-way/compare/v0.5.0...v0.6.0
[0.5.0]: https://github.com/out-of-cheese-error/the-way/compare/v0.4.0...v0.5.0
[0.4.0]: https://github.com/out-of-cheese-error/the-way/compare/v0.3.2...v0.4.0
[0.3.2]: https://github.com/out-of-cheese-error/the-way/compare/v0.3.1...v0.3.2
[0.3.1]: https://github.com/out-of-cheese-error/the-way/compare/v0.3.0...v0.3.1
[0.3.0]: https://github.com/out-of-cheese-error/the-way/compare/v0.2.5...v0.3.0
[0.2.5]: https://github.com/out-of-cheese-error/the-way/compare/v0.2.4...v0.2.5
[0.2.4]: https://github.com/out-of-cheese-error/the-way/compare/v0.2.3...v0.2.4
[0.2.3]: https://github.com/out-of-cheese-error/the-way/compare/v0.2.2...v0.2.3
[0.2.2]: https://github.com/out-of-cheese-error/the-way/releases/tag/v0.2.2
[0.2.1]: https://github.com/out-of-cheese-error/the-way/releases/tag/v0.2.1-osx<|MERGE_RESOLUTION|>--- conflicted
+++ resolved
@@ -5,12 +5,9 @@
 The format is based on [Keep a Changelog](https://keepachangelog.com/en/1.0.0/), and this project adheres
 to [Semantic Versioning](https://semver.org/spec/v2.0.0.html).
 
-<<<<<<< HEAD
 ## Unreleased
-* Add option to import a `the-way`-style gist with `the-way import -w <gist-url>` (Issue [98](https://github.com/out-of-cheese-error/the-way/issues/98))
-=======
-## [0.16.0] - ???
-### Added
+### Added
+* Option to import a `the-way`-style gist with `the-way import -w <gist-url>` (Issue [98](https://github.com/out-of-cheese-error/the-way/issues/98))
 * Field `copy_cmd` in configuration file which allows user to change the default copy command.
   In case of empty field value (empty string) the default command is used.
   ([PR 118](https://github.com/out-of-cheese-error/the-way/pull/118))
@@ -19,7 +16,6 @@
 
 ### Changed
 * Apply the Clippy's recommendations for the snippet.rs file.
->>>>>>> c882c128
 
 ## [0.15.0] - 2022-01-07
 ### Added
@@ -296,7 +292,6 @@
 - A first working version of the-way
 - cargo install option
 
-[0.16.0]: https://github.com/out-of-cheese-error/the-way/compare/v0.15.0...v0.16.0
 [0.15.0]: https://github.com/out-of-cheese-error/the-way/compare/v0.14.4...v0.15.0
 [0.14.4]: https://github.com/out-of-cheese-error/the-way/compare/v0.14.3...v0.14.4
 [0.14.3]: https://github.com/out-of-cheese-error/the-way/compare/v0.14.2...v0.14.3
