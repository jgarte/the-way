# Changelog

All notable changes to this project will be documented in this file.

The format is based on [Keep a Changelog](https://keepachangelog.com/en/1.0.0/), and this project adheres
to [Semantic Versioning](https://semver.org/spec/v2.0.0.html).

<<<<<<< HEAD
## [0.17.1] - 2022-06-06
- Migrated from structopt to clap
- Updated dependencies
=======
## [0.17.1] - 2022-06-08
- Fix shell completion (Issue #[135](https://github.com/out-of-cheese-error/the-way/issues/135))
- Update dependencies
>>>>>>> 060e8bb7

## [0.17.0] - 2022-05-30
- Don't save environment variable `THE_WAY_GITHUB_TOKEN` to config file
- If `THE_WAY_GITHUB_TOKEN` not set and `github_access_token` not in config file, prompt for token and prompt for saving to config file

## [0.16.1] - 2022-02-19
### Added
- `--colorize` flag to force colorization even in non-tty environments.

## [0.16.0] - 2022-02-06
**BREAKING RELEASE - Make sure to back up your snippets**
**PLEASE RUN `the-way sync local` AFTER UPDATE (or delete and recreate the Gist)**

This is needed as the new Gist format has tags attached and running `the-way sync date` will get rid of all your tags.
Using `the-way sync local` or deleting and recreating the Gist will upload local snippets to synced gist with tags attached. 
Subsequent syncing can then use `the-way sync date`.

### Changed
* `the-way sync` is now split into three different commands (Issue [125](https://github.com/out-of-cheese-error/the-way/issues/125)): 
  * `the-way sync date` (old behavior, checks each snippet's updated date and uploads if newer than Gist updated date, downloads otherwise)
  * `the-way sync local` (uses local snippets as truth, needed after upgrading to this release in order to upload tags to Gist. Also useful if Gist gets messed up for some reason)
  * `the-way sync gist` (uses Gist snippets as truth, useful when syncing across computers)
* Don't use ANSI color codes when terminal is not in tty mode (Issue [123](https://github.com/out-of-cheese-error/the-way/issues/123))

### Added
* `-s` for `--stdout` in `copy` and `search` commands (Issue [122](https://github.com/out-of-cheese-error/the-way/issues/122))
* Option to import a `the-way`-style gist with `the-way import -w <gist-url>` (Issue [98](https://github.com/out-of-cheese-error/the-way/issues/98))
* Field `copy_cmd` in configuration file which allows user to change the default copy command. 
  (Issue [110](https://github.com/out-of-cheese-error/the-way/issues/122), Issue [76](https://github.com/out-of-cheese-error/the-way/issues/76))
  In case of empty field value (empty string) the default command is used.
  ([PR 118](https://github.com/out-of-cheese-error/the-way/pull/118))
* Enum error `NoDefaultCopyCommand` to represent the case where the OS copy
  command is not supported by default.

## [0.15.0] - 2022-01-07
### Added
* Search in code as well as description/tags (Issue [115](https://github.com/out-of-cheese-error/the-way/issues/115))
* `-e/--exact` option for search that toggles exact search

### Changed

* Prompt user to open snippet in editor when editing existing snippet. (Issue [#104](https://github.com/out-of-cheese-error/the-way/issues/104))
* Updated dependencies

## [0.14.4] - 2021-09-05
### Fixed
* .deb package extended description

## [0.14.3] - 2021-09-05

* Highlight parameters in shell snippets (Issue [#75](https://github.com/out-of-cheese-error/the-way/issues/75))
* Make .deb with CD
* Updated dependencies

## [0.14.2] - 2021-08-11

* Updated dependencies

## [0.14.1] - 2021-06-22

* Updated indicatif dependency
* Switched from Travis CI to Github Actions

## [0.14.0] - 2021-06-22

* Newline-delimited JSON as export format
* Updated dependencies
* Added `termux-clipboard-set` as copy command for Android (
  Issue [#93](https://github.com/out-of-cheese-error/the-way/issues/93))
* `--stdout` prints to stdout *without* copying

## [0.13.0] - 2021-01-10

### Added

`--stdout` flag to copy and search (Issue [#93](https://github.com/out-of-cheese-error/the-way/issues/93))

### Changed

* Updated dependencies (except directories-next)
* Updated ureq code to v2

## [0.12.1] - 2020-11-22

### Fixed

Regex for matching `<param>` and `<param=value>` failed when multiple `>` were present (
Issue [#91](https://github.com/out-of-cheese-error/the-way/issues/91))

## [0.12.0] - 2020-11-21

### Changed

* `the-way themes set` gives a list of available themes to select from if no theme is given as
  input ([PR 88](https://github.com/out-of-cheese-error/the-way/pull/88))
* Better clipboard errors ([PR 90](https://github.com/out-of-cheese-error/the-way/pull/90))
* Added `xclip`/`pbcopy` to requirements in README
* Updated dependencies

### Removed
`the-way themes list`

## [0.11.1] - 2020-10-24
### Changed
* Fixed keyboard shortcuts in search help and README
* Updated dependencies

## [0.11.0] - 2020-10-22
**Needs an export-import to fix shell snippet extensions!**

```bash
the-way export snippets.json
the-way clear
the-way import snippets.json
```

### Added
* Keyboard shortcuts in `search` mode for deleting and editing snippets interactively. ([PR 85](https://github.com/out-of-cheese-error/the-way/pull/85))
* Demo for `the-way cmd`

### Changed
* Single line code can be edited without external editor. ([PR 83](https://github.com/out-of-cheese-error/the-way/pull/83))
* Nicer errors: Backtrace information / warning no longer displayed. ([f1fbb68](https://github.com/out-of-cheese-error/the-way/commit/f1fbb68a0241840d8f952057e5aaaf7114b52e73))
* Print statements use chosen theme color ([da2cf91](https://github.com/out-of-cheese-error/the-way/commit/da2cf91abcbe30375d88c3e003e0b2a0b7634b93))

### Fixed
* Shell snippets saved with .sh extension instead of sh ([3d8d0c3](https://github.com/out-of-cheese-error/the-way/commit/3d8d0c39b0c998c5cd042c4820404dd1fccee6ca)). This needs an export + import.
* Better output when `the-way sync` is called with no snippets stored ([7e0991d](https://github.com/out-of-cheese-error/the-way/commit/7e0991d7ff1eec62434746cd772479b09e44cd41))

## [0.10.1] - 2020-10-18
### Added
Installation via `yay` ([PR 81](https://github.com/out-of-cheese-error/the-way/pull/81) and [82](https://github.com/out-of-cheese-error/the-way/pull/82) by [spikecodes](https://github.com/spikecodes))

### Changed
* Allow arrow key navigation while editing text in CLI ([Issue #73](https://github.com/out-of-cheese-error/the-way/issues/73))
* Spaces in `$EDITOR` work now ([Issue #80](https://github.com/out-of-cheese-error/the-way/issues/80))
* Updated dependencies

## [0.10.0] - 2020-10-14
### Added
* Added import from gist functionality ([PR 79](https://github.com/out-of-cheese-error/the-way/pull/79) by [@xiaochuanyu](https://github.com/xiaochuanyu)).
Run `the-way import -g <gist_url>`

### Changed
* Updated `languages.yml` for more GitHub language colors.

## [0.9.0] - 2020-10-08
### Added
* `the-way cmd` allows adding shell snippets without asking for the language. 
Also, it takes the code as an argument so can be used in a shell function to automatically add the last used command for instance.
* shell snippets can have user-controlled variables inside using `<param>` and `<param=value>`. 
These are queried interactively from the user whenever the snippet is selected (with `search` or `cp`)
* old snippet information is now editable in `the-way edit` (arrow key navigation still doesn't work, waiting on the next dialoguer release)

## [0.8.0] - 2020-10-06
### Added
* Filter using a regex pattern with `-p` or `--pattern` ([PR #68](https://github.com/out-of-cheese-error/the-way/pull/68) by [@meluskyc](https://github.com/meluskyc))
* Can install `the-way` with brew.

### Changed
* Updated dependencies

## [0.7.0] - 2020-09-03
**BREAKING RELEASE - needs a database migration**
* Before upgrade 
```bash
the-way export > snippets.json
the-way clear
```
* After upgrade
```bash
the-way import snippets.json
```
### Changed
* Switched from `reqwest` to `ureq`
* Updated dependencies


## [0.6.1] - 2020-07-23
Sort snippets numerically in `list` and `search`
Fixes [Issue #65](https://github.com/out-of-cheese-error/the-way/issues/65)

## [0.6.0] - 2020-07-15
**BREAKING RELEASE - needs a database migration**
* Before upgrade 
```bash
the-way export > snippets.json
the-way clear
```
* After upgrade
```bash
the-way import snippets.json
```
### Added
`the-way themes language <language.sublime-syntax>` - Add support for syntax highlighting non-default languages ([Issue #63](https://github.com/out-of-cheese-error/the-way/issues/63))
### Changed
* Removed `color_spantrace` dependency
* Bumped `sled` to v0.33.0

## [0.5.0] - 2020-07-14
**BREAKING RELEASE - needs a database migration:**
* Before upgrade 
```bash
the-way export > snippets.json
the-way clear
```
* After upgrade
```bash
the-way import snippets.json
```
### Added
**Sync to Gist functionality!** [Issue #60](https://github.com/out-of-cheese-error/the-way/issues/60)
### Fixed
* `export filename` and `config default filename` work without needing a `>` or an existing file
### Changed
* bumped all dependency versions to latest
* aliased `cp` to `copy`, `del` to `delete` and `config` to `configure`

## [0.4.0] - 2020-07-04
### Fixed
[Issue #58](https://github.com/out-of-cheese-error/the-way/issues/58) - changed search highlight and tag colors
### Changed
Bumped `eyre` and `color_eyre` versions. Holding off on bumping `sled` since it would need a database migration.

## [0.3.2] - 2020-06-03
### Fixed
[Issue #56](https://github.com/out-of-cheese-error/the-way/issues/56)

## [0.3.1] - 2020-05-26
### Changed
* Code highlighter defaults to .txt if syntax not found. This is a workaround b/c `syntect` uses some kind of default syntax set which is a subset of 
the GitHub syntax set. Need to figure this out though, Kotlin isn't highlighted!
* Switched to [`directories-next`](https://github.com/xdg-rs/dirs).

## [0.3.0] - 2020-05-14
I hope I'm following semver correctly, this is a minor version update and not a patch update because the CLI input prompt style changed
Also, no one should be using 0.2.4 b/c of the database bug.

### Added
Documentation for adding syntax highlighting themes to the README (Issue [#47](https://github.com/out-of-cheese-error/the-way/issues/47))

### Changed
Updated [dialoguer](https://github.com/mitsuhiko/dialoguer) to 0.6.2.
This makes `new` and `edit` look much nicer. Destructive commands (`clear` and `del`) now use dialoguer's Confirm prompt.

### Fixed
The code preview for `search` shows the correct number of lines now in the top right corner, previously it showed 3 extra because of newlines.
This fixes Issue [#46](https://github.com/out-of-cheese-error/the-way/issues/46)

## [0.2.5] - 2020-05-13
### Fixed
Fixed a pretty terrible bug - this is why tests matter. Snippet index is incremented after adding a snippet, also this is tested now 
(like it already should've been). Fixes Issue [#43](https://github.com/out-of-cheese-error/the-way/issues/43)

## [0.2.4] - 2020-05-13
### Fixed
"Failed to open configuration file" error when running `the-way config default` - the config command now runs without having a valid 
config file location (i.e. one that has read and write permissions) since you can use the command to make a valid file. 
Any other command that needs a valid config file and can't load it now throws a more helpful error telling you how to fix it.
Fixes Issue [#41](https://github.com/out-of-cheese-error/the-way/issues/41)

## [0.2.3] - 2020-05-08
### Added
Colorful errors with suggestions, courtesy of [color_eyre](https://github.com/yaahc/color-eyre)

### Fixed 
A bug in the change_snippet test that made its own release directory causing clashes between targets in Travis.
This uses the correct release directory now based on the TARGET environment variable.


## [0.2.2] - 2020-05-06
### Removed
- clipboard dependency:
Instead, I'm using xclip and pbcopy respectively on Linux and OSX. This fixes Travis 
compilation issues on Linux and the weird issue that clipboard is cleared 
when the-way exits in Linux, which would've been pretty sad.
clipboard is still a dev-dependency for MacOS, to test that copying works.
The copy test is not run for Linux.
- onig_sys dependency:
This was also causing issues on Linux, so now I'm using the 
[fancy_regex feature flag for syntect](https://github.com/trishume/syntect#pure-rust-fancy-regex-mode-without-onig) instead.

### Added
- Linux binaries
- Tests to Linux compilation with Travis
- A changelog:
I'll make sure to add changes to it from now, the previous two releases weren't perfectly documented.

### Changed
- The CLI:
    - copy -> cp
    - delete -> del
    - show -> view
    - change -> edit
    - themes current -> themes get
    - themes -> themes list

## [0.2.1] - 2020-05-02
### Added
- OSX binary
- Better demo
- Added Travis CI (only for OSX)


## 0.2.0 - 2020-05-02
### Added
- A first working version of the-way
- cargo install option

[0.17.1]: https://github.com/out-of-cheese-error/the-way/compare/v0.17.0...v0.17.1
[0.17.0]: https://github.com/out-of-cheese-error/the-way/compare/v0.16.1...v0.17.0
[0.16.1]: https://github.com/out-of-cheese-error/the-way/compare/v0.16.0...v0.16.1
[0.16.0]: https://github.com/out-of-cheese-error/the-way/compare/v0.15.0...v0.16.0
[0.15.0]: https://github.com/out-of-cheese-error/the-way/compare/v0.14.4...v0.15.0
[0.14.4]: https://github.com/out-of-cheese-error/the-way/compare/v0.14.3...v0.14.4
[0.14.3]: https://github.com/out-of-cheese-error/the-way/compare/v0.14.2...v0.14.3
[0.14.2]: https://github.com/out-of-cheese-error/the-way/compare/v0.14.1...v0.14.2
[0.14.1]: https://github.com/out-of-cheese-error/the-way/compare/v0.14.0...v0.14.1
[0.14.0]: https://github.com/out-of-cheese-error/the-way/compare/v0.13.0...v0.14.0
[0.13.0]: https://github.com/out-of-cheese-error/the-way/compare/v0.12.1...v0.13.0
[0.12.1]: https://github.com/out-of-cheese-error/the-way/compare/v0.12.0...v0.12.1
[0.12.0]: https://github.com/out-of-cheese-error/the-way/compare/v0.11.1...v0.12.0    
[0.11.1]: https://github.com/out-of-cheese-error/the-way/compare/v0.11.0...v0.11.1
[0.11.0]: https://github.com/out-of-cheese-error/the-way/compare/v0.10.1...v0.11.0
[0.10.1]: https://github.com/out-of-cheese-error/the-way/compare/v0.10.0...v0.10.1
[0.10.0]: https://github.com/out-of-cheese-error/the-way/compare/v0.9.0...v0.10.0
[0.9.0]: https://github.com/out-of-cheese-error/the-way/compare/v0.8.0...v0.9.0
[0.8.0]: https://github.com/out-of-cheese-error/the-way/compare/v0.7.0...v0.8.0
[0.7.0]: https://github.com/out-of-cheese-error/the-way/compare/v0.6.1...v0.7.0
[0.6.1]: https://github.com/out-of-cheese-error/the-way/compare/v0.6.0...v0.6.1
[0.6.0]: https://github.com/out-of-cheese-error/the-way/compare/v0.5.0...v0.6.0
[0.5.0]: https://github.com/out-of-cheese-error/the-way/compare/v0.4.0...v0.5.0
[0.4.0]: https://github.com/out-of-cheese-error/the-way/compare/v0.3.2...v0.4.0
[0.3.2]: https://github.com/out-of-cheese-error/the-way/compare/v0.3.1...v0.3.2
[0.3.1]: https://github.com/out-of-cheese-error/the-way/compare/v0.3.0...v0.3.1
[0.3.0]: https://github.com/out-of-cheese-error/the-way/compare/v0.2.5...v0.3.0
[0.2.5]: https://github.com/out-of-cheese-error/the-way/compare/v0.2.4...v0.2.5
[0.2.4]: https://github.com/out-of-cheese-error/the-way/compare/v0.2.3...v0.2.4
[0.2.3]: https://github.com/out-of-cheese-error/the-way/compare/v0.2.2...v0.2.3
[0.2.2]: https://github.com/out-of-cheese-error/the-way/releases/tag/v0.2.2
[0.2.1]: https://github.com/out-of-cheese-error/the-way/releases/tag/v0.2.1-osx<|MERGE_RESOLUTION|>--- conflicted
+++ resolved
@@ -5,15 +5,9 @@
 The format is based on [Keep a Changelog](https://keepachangelog.com/en/1.0.0/), and this project adheres
 to [Semantic Versioning](https://semver.org/spec/v2.0.0.html).
 
-<<<<<<< HEAD
-## [0.17.1] - 2022-06-06
-- Migrated from structopt to clap
-- Updated dependencies
-=======
 ## [0.17.1] - 2022-06-08
 - Fix shell completion (Issue #[135](https://github.com/out-of-cheese-error/the-way/issues/135))
 - Update dependencies
->>>>>>> 060e8bb7
 
 ## [0.17.0] - 2022-05-30
 - Don't save environment variable `THE_WAY_GITHUB_TOKEN` to config file
